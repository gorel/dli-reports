/* COLORS STOLEN FROM discountlabels.com:
  primary: 285a97;
  info: 3e85e0;
  success: 6BAD0F;
  warning: f9a41b;
  danger: a8342d;
*/

body {
  background: #f7f7f7;
  margin-top: 50px;
  padding-bottom: 40px;
}

.container {
  position: relative;
}

.alert-list {
}

.alert-list .alert {
  width: 100%;
  margin: 0;
  padding: 10px 10px;
  position: relative;
  border-radius: 0;
}

.alert-list .alert:last-child {
  border-bottom-left-radius: 2px;
  border-bottom-right-radius: 2px;
}

 h1,  h2,  h3,  h4,  h5,  h6,
.h1, .h2, .h3, .h4, .h5, .h6 {
  font-weight: 300;
}

.page-header .btn, .page-header .form-inline > * {
  vertical-align: bottom;
}

#content_editor {
  position: relative;
  width: 100%;
  height: 400px;
}

.form-actions {
  margin-top: 20px;
}

.tags {
  margin: 20px 0;
}

.tags .tag-head {
  display: block;
  font-size: 1.2em;
  margin-bottom: 5px;
}

.tags .tag {
  display: inline-block;
  padding: 1px 5px;
  border: 1px solid #e7e7e7;
  color: #777;
  text-transform: uppercase;
  font-size: .9em;
}


/*
 * General Bootstrap improvements
 */

table>thead>tr>th.super-th {
  font-weight: 500;
  color: #999;
  font-size: 0.8em;
  padding-bottom: 5px;
  text-transform: uppercase;
}

table tbody + thead>tr>th.super-th {
  padding-top: 30px;
}

.btn {
  border-radius: 2px;
}

.btn.btn-default {
  background: transparent;
}

input.normal {
  border-radius: 4px;
  border: 1px solid #e7e7e7;
  padding: 2px 5px;
}

input:not(.normal) {
  border: none;
  border-radius: 0;
  border-bottom: 1px solid #ccc;
  background: none;
  box-shadow: none;
}

input:focus, input:active {
  outline: none;
  box-shadow: none;
}

input.input-lg {
  font-size: 24px;
  font-weight: 300;
}

select:not([multiple]) {
  -webkit-appearance: none;
  -moz-appearance: none;
  background-position: right 50%;
  background-repeat: no-repeat;
  background-image: url(data:image/png;base64,iVBORw0KGgoAAAANSUhEUgAAAA4AAAAMCAYAAABSgIzaAAAAGXRFWHRTb2Z0d2FyZQBBZG9iZSBJbWFnZVJlYWR5ccllPAAAAyJpVFh0WE1MOmNvbS5hZG9iZS54bXAAAAAAADw/eHBhY2tldCBiZWdpbj0i77u/IiBpZD0iVzVNME1wQ2VoaUh6cmVTek5UY3prYzlkIj8+IDx4OnhtcG1ldGEgeG1sbnM6eD0iYWRvYmU6bnM6bWV0YS8iIHg6eG1wdGs9IkFkb2JlIFhNUCBDb3JlIDUuMC1jMDYwIDYxLjEzNDc3NywgMjAxMC8wMi8xMi0xNzozMjowMCAgICAgICAgIj4gPHJkZjpSREYgeG1sbnM6cmRmPSJodHRwOi8vd3d3LnczLm9yZy8xOTk5LzAyLzIyLXJkZi1zeW50YXgtbnMjIj4gPHJkZjpEZXNjcmlwdGlvbiByZGY6YWJvdXQ9IiIgeG1sbnM6eG1wPSJodHRwOi8vbnMuYWRvYmUuY29tL3hhcC8xLjAvIiB4bWxuczp4bXBNTT0iaHR0cDovL25zLmFkb2JlLmNvbS94YXAvMS4wL21tLyIgeG1sbnM6c3RSZWY9Imh0dHA6Ly9ucy5hZG9iZS5jb20veGFwLzEuMC9zVHlwZS9SZXNvdXJjZVJlZiMiIHhtcDpDcmVhdG9yVG9vbD0iQWRvYmUgUGhvdG9zaG9wIENTNSBNYWNpbnRvc2giIHhtcE1NOkluc3RhbmNlSUQ9InhtcC5paWQ6NDZFNDEwNjlGNzFEMTFFMkJEQ0VDRTM1N0RCMzMyMkIiIHhtcE1NOkRvY3VtZW50SUQ9InhtcC5kaWQ6NDZFNDEwNkFGNzFEMTFFMkJEQ0VDRTM1N0RCMzMyMkIiPiA8eG1wTU06RGVyaXZlZEZyb20gc3RSZWY6aW5zdGFuY2VJRD0ieG1wLmlpZDo0NkU0MTA2N0Y3MUQxMUUyQkRDRUNFMzU3REIzMzIyQiIgc3RSZWY6ZG9jdW1lbnRJRD0ieG1wLmRpZDo0NkU0MTA2OEY3MUQxMUUyQkRDRUNFMzU3REIzMzIyQiIvPiA8L3JkZjpEZXNjcmlwdGlvbj4gPC9yZGY6UkRGPiA8L3g6eG1wbWV0YT4gPD94cGFja2V0IGVuZD0iciI/PuGsgwQAAAA5SURBVHjaYvz//z8DOYCJgUxAf42MQIzTk0D/M+KzkRGPoQSdykiKJrBGpOhgJFYTWNEIiEeAAAMAzNENEOH+do8AAAAASUVORK5CYII=);
  padding: .5em;
  padding-top: .45em;
  padding-right: 1.5em;
}

.input-group-btn select:not([multiple]).form-control {
  border-top-left-radius: 2px;
  border-bottom-left-radius: 2px;
}

.input-group input.form-control {
  border-top: 1px solid #d7d7d7;
  border-bottom: 1px solid #d7d7d7;
}

.input-group input.form-control:first-child {
  border-left: 1px solid #d7d7d7;
  border-top-left-radius: 2px;
  border-bottom-left-radius: 2px;
}

.form-control {
  border: 1px solid #d7d7d7;
  -webkit-appearance: none;
  background-color: transparent;
  border-radius: 2px;
  box-shadow: none;
  padding: 2px 5px;
}

.form-control-spaced {
  margin-top: 15px;
}

select.form-control {
  padding-right: 20px;
}

.form-control:focus,
.form-control:active {
  outline: none;
  box-shadow: none;
}


.form-inline {
  display: inline;
}

.btn.btn-blank {
  background: none;
  padding: 0 4px;
}

<<<<<<< HEAD
.number {
  text-align: right;
}

.data-table {
  width: 50%;
  margin: 0;
}

.data-table:nth-child(odd) {
  float: left;
}

.data-table:nth-child(even) {
  float: right;
}


=======
.btn.btn-blank:active {
  border: none;
  box-shadow: none;
}

>>>>>>> 0707722a
/*
 * Design Language Styles
 */

.fa-heart-o:hover, .fa-heart-o:active { color: #FF3D6A; }
.fa-heart-o:hover::before, .fa-heart-o:active::before { content: '\f004'; }

.fa-heart { color: #FF3D6A; }
.fa-heart:hover, .fa-heart:active { color: inherit; }
.fa-heart:hover::before, .fa-heart:active::before { content: '\f08a'; }

.fa-trash-o:hover, .fa-trash-o:active { color: #a8342d; }
.fa-trash-o:hover::before, .fa-trash-o:active::before { content: '\f1f8'; }

.fa-pencil { color: #f9a41b; }
.fa-pencil:hover, .fa-pencil:active { color: #C18016; }



/*
 * Wiki Styles
 */

.form-control#wiki_title {
  border-bottom: 1px solid #aaa;
}

#content_editor {
  padding: 10px 0;
}


/*
 * Report Data Submission Styles
 */

.field-set {
  padding: 10px 0;
}

.field {
  display: table;
  line-height: 1.2em;
  width: 100%;
  color: #aaa;
}

.field-cell {
  display: table-cell;
  width: 50%;
  padding: 2px 0;
}

.field:hover, .field:active, .field:focus {
  background-color: #FFFDE5;
}

.field .field-label {
  display: table-cell;
  padding-right: 10px;
  padding-left: 5px;
  color: #222;
}

.field .field-label label {
  font-weight: 500;
}

.field .field-input {
  padding: 8px 5px 6px 0;
  color: #222;
}

.field .field-input > input {
  width: 100%;
}

/*
 * Report/Chart Creation Styles
 */

.field-selector {
  width: 100%;
  background-color: #fff;
  border: 1px solid #e7e7e7;
  display: table;
}

.field-selector-header {
  width: 100%;
  background-color: #fff;
  border: 1px solid #e7e7e7;
  display: table;
  padding: 10px;
  border-bottom: none;
  vertical-align: middle;
}

.field-selector-header .padded-row {
  margin-top: 10px;
}

.field-selector-content {
  height: 500px;
}

.field-selector:first-child {
  border-top-left-radius: 2px;
  border-top-right-radius: 2px;
}

.field-selector:last-child {
  border-bottom-left-radius: 2px;
  border-bottom-right-radius: 2px;
}

.field-selector .selector-cell {
  display: table-cell;
}

.field-selector .selector-cell.selector-cell-20 { width: 20%; }
.field-selector .selector-cell.selector-cell-30 { width: 30%; }
.field-selector .selector-cell.selector-cell-40 { width: 40%; }
.field-selector .selector-cell.selector-cell-50 { width: 50%; }
.field-selector .selector-cell.selector-cell-60 { width: 60%; }
.field-selector .selector-cell.selector-cell-70 { width: 70%; }
.field-selector .selector-cell.selector-cell-80 { width: 80%; }

.field-selector .field-list {
  height: 100%;
  padding: 0;
  overflow-y: scroll;
  border-right: 1px solid #e7e7e7;
}

.field-selector .field-list .department .department-name {
  border-bottom: 1px solid #e7e7e7;
  font-size: 1.1em;
  padding: 6px 10px;
}

.field-selector .field-list .department .department-name:not(.collapsed) {
  background-color: #f7f7f7;
}

.field-selector .field-list .department .department-name:hover {
  background-color: #f0f0f0;
}

.field-selector .field-list .department .department-fieldset {
  background-color: #f7f7f7;
  border-bottom: 1px solid #e7e7e7;
}

.field-selector .field-list .department .department-fieldset .department-field {
  padding: 4px 0;
}

.field-selector .field-list .department .department-fieldset .department-field:hover {
  background-color: #f0f0f0;
}

.field-selector .field-list .department .department-fieldset .department-field .action {
  display: inline-block;
  margin: 0 10px;
  color: #aaa;
}

.field-selector .field-list .department .department-fieldset .department-field:hover .action {
  color: #333;
}

.field-selector .field-list .department .department-fieldset .department-field.added {
  color: #aaa;
}

.field-selector .field-list .department .department-fieldset .department-field.unadded .action.add-field-btn {
  display: inline-block;
}

.field-selector .field-list .department .department-fieldset .department-field.added .action.add-field-btn {
  display: none;
}

.field-selector .field-list .department .department-fieldset .department-field.unadded .action.remove-field-btn {
  display: none;
}

.field-selector .field-list .department .department-fieldset .department-field.added .action.remove-field-btn {
  display: inline-block;
}

.field-selector .field-list .department .department-fieldset .empty-fieldset {
  padding: 6px 10px;
  display: block;
  color: #aaa;
  font-style: italic;
}

.field-selector .selected-fields {
  height: 100%;
  overflow-y: scroll;
}

.field-selector .selected-fields .department-field {
  display: table;
  padding: 5px 20px;
  width: 100%;
}

.field-selector .selected-fields .department-field:hover {
  background-color: #f7f7f7;
}

.field-selector .selected-fields .department-field .handle {
  display: table-cell;
  vertical-align: middle;
  padding-right: 15px;
  width: 30px;
  color: #ccc;
  cursor: move;
}

.field-selector .selected-fields .department-field .content {
  display: table-cell;
}

.field-selector .selected-fields .department-field .content .name {
  color: #000;
}

.field-selector .selected-fields .department-field .content .department {
  font-size: 0.8em;
  color: #aaa;
}

.field-selector .selected-fields .department-field .actions-cell {
  width: 100px;
  display: table-cell;
  text-align: right;
  height: 100%;
}

.field-selector .selected-fields .department-field .actions-cell .actions {
  display: hidden;
  vertical-align: middle;
}

.field-selector .selected-fields .department-field:hover .actions-cell .actions {
  display: block;
}

.lead {
  vertical-align: middle;
}<|MERGE_RESOLUTION|>--- conflicted
+++ resolved
@@ -179,7 +179,11 @@
   padding: 0 4px;
 }
 
-<<<<<<< HEAD
+.btn.btn-blank:active {
+  border: none;
+  box-shadow: none;
+}
+
 .number {
   text-align: right;
 }
@@ -198,13 +202,6 @@
 }
 
 
-=======
-.btn.btn-blank:active {
-  border: none;
-  box-shadow: none;
-}
-
->>>>>>> 0707722a
 /*
  * Design Language Styles
  */
