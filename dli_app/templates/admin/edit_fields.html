{% extends 'layout.html' %}
{% block body %}
  <div class="page-header">
    <h1>Fields</h1>
  </div>

  <div class="row">
    <div class="col-md-8">
      <table class="table table-striped">
        <thead>
          <tr>
            <th>Department</th>
            <th>Name</th>
            <th>Type</th>
            <th></th>
          </tr>
        </thead>

        <tbody>
          {% for department in departments %}
            {% for field in department.fields %}
              <tr>
                <td>{{ field.department.name }}</td>
                <td>
                  <a href="#" id="field_{{ field.id }}" class="editable editable-click inline-input">
                    {{ field.name }}
                  </a>
                </td>
                <td>{{ field.ftype.name|upper }}</td>
                <td>
<<<<<<< HEAD
                  <a href="{{ url_for('admin.delete_field', field_id=field.id) }}" data-method="post" data-confirm="Are you sure you want to delete this field?" class="btn btn-danger btn-xs">Delete</a>
                </td>
=======
                  <form action="{{ url_for('admin.delete_field', field_id=field.id) }}" method="POST">
                    <span id="edit_{{ field.id }}" class="fa fa-pencil" aria-hidden="true"></span>
                    <input type="hidden" name="csrf_token" value="{{ csrf_token() }}">
                    <button class="btn btn-blank">
                      <span class="fa fa-trash-o text-danger" aria-hidden="true"></span>
                    </button>
                  </form>
>>>>>>> 2dfc3e8c
              </tr>
            {% endfor %}
          {% endfor %}
        </tbody>
      </table>
    </div>

    <div class="col-md-4">
      <h3>Add a new Field</h3>
      <form method="POST" action="{{ url_for('admin.edit_fields') }}" class="form-horizontal">
        {{ form.csrf_token }}
        <div class="row">
          <div class="col-sm-7">
            {{ form.department.label(class='control-label') }}
            {{ form.department(class='form-control') }}
          </div>

          <div class="col-sm-5">
            {{ form.field_type.label(class='control-label') }}
            {{ form.field_type(class='form-control') }}
          </div>
        </div>

        <div class="input-group form-control-spaced">
          {{ form.name(class='form-control', placeholder='Field Name') }}
          <div class="input-group-btn">
            <button type="submit" class="btn btn-primary"><span class="fa fa-plus"></span></button>
          </div>
      </form>
    </div>
  </div>
  <script>

  {% for department in departments %}
    {% for field in department.fields %}
      $('#field_{{ field.id }}').editable({
        type: 'text',
        url: '{{ url_for('admin.change_field_name') }}',
        pk: {{ field.id }},
        placement: 'top',
        title: 'Edit field name',
        toggle: 'manual',
        params: {
          csrf_token: "{{ csrf_token() }}"
        }
      });

      $('#edit_{{ field.id }}').click(function(e) {
        e.stopPropagation();
        $('#field_{{ field.id }}').editable('toggle');
      });
    {% endfor %}
  {% endfor %}
  </script>
{% endblock %}<|MERGE_RESOLUTION|>--- conflicted
+++ resolved
@@ -28,18 +28,8 @@
                 </td>
                 <td>{{ field.ftype.name|upper }}</td>
                 <td>
-<<<<<<< HEAD
                   <a href="{{ url_for('admin.delete_field', field_id=field.id) }}" data-method="post" data-confirm="Are you sure you want to delete this field?" class="btn btn-danger btn-xs">Delete</a>
                 </td>
-=======
-                  <form action="{{ url_for('admin.delete_field', field_id=field.id) }}" method="POST">
-                    <span id="edit_{{ field.id }}" class="fa fa-pencil" aria-hidden="true"></span>
-                    <input type="hidden" name="csrf_token" value="{{ csrf_token() }}">
-                    <button class="btn btn-blank">
-                      <span class="fa fa-trash-o text-danger" aria-hidden="true"></span>
-                    </button>
-                  </form>
->>>>>>> 2dfc3e8c
               </tr>
             {% endfor %}
           {% endfor %}
