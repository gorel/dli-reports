{% extends 'layout.html' %}
{% block body %}
  <div class="page-header">
    <h1>Report: {{report.name }} <small>Data for {{ ds }}</small></h1>
  </div>

<<<<<<< HEAD
  <div class="col-md-4">
    <form method="POST">
      {{ form.csrf_token }}
        <span class="input-group">
          <span class="input-group-addon">
            View data for
          </span>
          {{ form.date(class='form-control normal datepicker', type='text', value=ds, placeholder='Select a date') }}
          <span class="input-group-btn">
            <button type="submit" class="btn btn-primary">Update</button>
          </span>
        </span>
      </p>
    </form>

    <div class="form-actions">
      <a href="{{ url_for('reports.download_report', report_id=report.id) }}" class="btn btn-info">Download as Excel</a>
    </div>
=======
  <h2>Data for {{ ds }}</h2>

  <p>
  Switch to data for <u><b><a href="{{ url_for('reports.submit_report_data', report_id=report.id, ds='yesterday') }}">Yesterday</a></b></u> or <u><b><a href="{{ url_for('reports.submit_report_data', report_id=report.id) }}">Today</a></b></u>
  </p>

  <div class="col-md-3">
    <form id="form" method="POST" action="" url_for('reports.view_report') }} class="form-horizontal">
      {{ form.csrf_token }}
      {{ form.date(class='form-control normal datepicker', type='text', placeholder='Or click here to choose a date') }}
    </form>
  </div>

  <div class="pull-right">
    <p>Tags: {{ report.tagnames|join(', ') }}</p>
    <a href="{{ url_for('reports.download_report', report_id=report.id) }}" class="btn btn-info">Download as Excel</a>
  </div>
>>>>>>> 2dfc3e8c

    <div class="tags">
      <span class="tag-head">Tagged with:</span>
      {% for tag in report.tagnames %}
        <span class="tag">{{ tag }}</span>
      {% endfor %}
    </div>
  </div>

  <div class="col-md-8">
    {% for department in dept_data %}
      <table class="table table-striped">
        <thead>
          <tr>
            <th>{{ department }}</th>
          </tr>
<<<<<<< HEAD
        </thead>

        <tbody>
          {% for field in dept_data[department] %}
            <tr>
              <td>{{ field['name'] }}</td>
              <td>{{ field['value'] }}</td>
            </tr>
          {% endfor %}
        </tbody>
      </table>
    {% endfor %}
  </div>
=======
        {% endfor %}
      </tbody>
    </table>
  {% endfor %}

  <script>
    $('#date').datepicker({
      format: "yyyy-mm-dd",
      maxDate: "+0d",
      endDate: "+0d"
    }).change(function(ev) {
      $('#form').submit();
    }).on('changeDate', function(ev) {
      $('#form').submit();
    });
  </script>
>>>>>>> 2dfc3e8c
{% endblock %}<|MERGE_RESOLUTION|>--- conflicted
+++ resolved
@@ -4,7 +4,6 @@
     <h1>Report: {{report.name }} <small>Data for {{ ds }}</small></h1>
   </div>
 
-<<<<<<< HEAD
   <div class="col-md-4">
     <form method="POST">
       {{ form.csrf_token }}
@@ -23,25 +22,6 @@
     <div class="form-actions">
       <a href="{{ url_for('reports.download_report', report_id=report.id) }}" class="btn btn-info">Download as Excel</a>
     </div>
-=======
-  <h2>Data for {{ ds }}</h2>
-
-  <p>
-  Switch to data for <u><b><a href="{{ url_for('reports.submit_report_data', report_id=report.id, ds='yesterday') }}">Yesterday</a></b></u> or <u><b><a href="{{ url_for('reports.submit_report_data', report_id=report.id) }}">Today</a></b></u>
-  </p>
-
-  <div class="col-md-3">
-    <form id="form" method="POST" action="" url_for('reports.view_report') }} class="form-horizontal">
-      {{ form.csrf_token }}
-      {{ form.date(class='form-control normal datepicker', type='text', placeholder='Or click here to choose a date') }}
-    </form>
-  </div>
-
-  <div class="pull-right">
-    <p>Tags: {{ report.tagnames|join(', ') }}</p>
-    <a href="{{ url_for('reports.download_report', report_id=report.id) }}" class="btn btn-info">Download as Excel</a>
-  </div>
->>>>>>> 2dfc3e8c
 
     <div class="tags">
       <span class="tag-head">Tagged with:</span>
@@ -58,7 +38,6 @@
           <tr>
             <th>{{ department }}</th>
           </tr>
-<<<<<<< HEAD
         </thead>
 
         <tbody>
@@ -72,11 +51,6 @@
       </table>
     {% endfor %}
   </div>
-=======
-        {% endfor %}
-      </tbody>
-    </table>
-  {% endfor %}
 
   <script>
     $('#date').datepicker({
@@ -89,5 +63,4 @@
       $('#form').submit();
     });
   </script>
->>>>>>> 2dfc3e8c
 {% endblock %}