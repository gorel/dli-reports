{% extends 'layout.html' %}
{% block body %}
  <div class="page-header">
    <h1>Create a Report</h1>
  </div>

  <div class="col-md-12">
    <form method="POST" action="{{ url_for('reports.create_report') }}" id="create_report_form">
      {{ form.csrf_token }}
      {{ form.user_id }}


      <div class="field-selector-header">
        <span class="lead">
          Report Name:
          {{ form.name(placeholder='My Report', class='normal') }}
        </span>
        <div class="pull-right">
          <span class="lead tag-list">
            Tags:
            {{ form.tags(class='normal', placeholder='tag1, tag2, etc.') }}
          </span>
          <button type="submit" class="btn btn-primary">Create</button>
        </div>
      </div>

<<<<<<< HEAD
=======
      <div class="form-group">
        {{ form.tags.label(class='control-label col-sm-2') }}
        <div class="col-sm-10">
            {{ form.tags(class='form-control', placeholder='Enter the report tags, separated by commas') }}
        </div>
      </div>
>>>>>>> 2dfc3e8c

      <div class="field-selector field-selector-content" data-form-name="fields">
        <div class="selector-cell selector-cell-40">
          <div class="field-list">
            {% for department in form.departments %}
              <div class="department">
                <div class="department-name collapsed" data-toggle="collapse" data-target="#department_{{ department.id }}_fieldset">
                  {{ department.name }}
                </div>
                <div class="department-fieldset collapse" id="department_{{ department.id }}_fieldset">
                  {% if department.fields %}
                    {% for field in department.fields %}
                      <div class="department-field unadded" id="department-field-{{ field.id }}" data-department="{{ department.name }}" data-id="{{ field.id }}">
                        <a class="action add-field-btn"><span class="fa fa-plus"></span></a>
                        <a class="action remove-field-btn"><span class="fa fa-minus"></span></a>
                        {{ field.name }}
                      </div>
                    {% endfor %}
                  {% else %}
                    <span class="empty-fieldset">No fields for this department</span>
                  {% endif %}
                </div>
              </div>
            {% endfor %}
          </div>
        </div>

        <div class="selector-cell selector-cell-60">
          <div class="selected-fields" id="selected_fields">
          </div>
        </div>
      </div>
    </form>
  </div>
{% endblock %}<|MERGE_RESOLUTION|>--- conflicted
+++ resolved
@@ -23,16 +23,6 @@
           <button type="submit" class="btn btn-primary">Create</button>
         </div>
       </div>
-
-<<<<<<< HEAD
-=======
-      <div class="form-group">
-        {{ form.tags.label(class='control-label col-sm-2') }}
-        <div class="col-sm-10">
-            {{ form.tags(class='form-control', placeholder='Enter the report tags, separated by commas') }}
-        </div>
-      </div>
->>>>>>> 2dfc3e8c
 
       <div class="field-selector field-selector-content" data-form-name="fields">
         <div class="selector-cell selector-cell-40">
