--- conflicted
+++ resolved
@@ -70,17 +70,6 @@
 
     def validate(self):
         """Validate the form"""
-<<<<<<< HEAD
-    res = True
-        if not Form.validate(self):
-        res = False
-
-    query = '%{}%'.format(self.search_box.data)
-    self.results = WikiPage.query.filter(or_(
-        WikiPage.name.like(query),
-        WikiPage.content.like(query)
-    )).all()
-=======
         res = True
         if not Form.validate(self):
             res = False
@@ -90,7 +79,6 @@
             WikiPage.name.like(query),
             WikiPage.content.like(query)
         )).all()
->>>>>>> eaaaf556
 
         return res
 
@@ -135,7 +123,7 @@
             ),
        ],
     )
-    
+
     content = TextAreaField(
        'Content',
        validators=[
