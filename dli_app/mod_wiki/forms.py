"""Forms for the wiki module

Author: Logan Gore
This file lists all forms to be filled out from within the wiki module.
"""

from flask_wtf import (
    Form,
)

from sqlalchemy import (
    or_,
)

from wtforms import (
    TextAreaField,
    TextField,
    validators,
)

from dli_app.mod_wiki.models import (
    WikiPage,
)


class EditWikiPageForm(Form):
    """A form for editing WikiPages"""

    def __init__(self, *args, **kwargs):
        """Initialize the EditWikiPage form"""
        Form.__init__(self, *args, **kwargs)
        self.page = None

    def validate(self):
        """Validate the form"""
        res = True
        if not Form.validate(self):
            res = False

        self.page = WikiPage(name=self.name.data, content=self.content.data)
        return res


    name = TextField(
        "Page name",
        validators=[
            validators.Required(
                message="Please give this Wiki Page a name.",
            ),
        ],
    )

    content = TextAreaField(
        "Content",
        validators=[
            validators.Required(
                message="Please enter the content for this Wiki Page",
            ),
        ],
    )


class SearchForm(Form):
    """A form for searching WikiPages"""

    def __init__(self, *args, **kwargs):
        """Initialize the SearchForm form"""
        Form.__init__(self, *args, **kwargs)
        self.results = []

    def validate(self):
        """Validate the form"""
<<<<<<< HEAD
        if not Form.validate(self):
            return False
=======
        res = True
        if not Form.validate(self):
            res = False

        query = '%{}%'.format(self.search_box.data)
        self.results = WikiPage.query.filter(or_(
            WikiPage.name.like(query),
            WikiPage.content.like(query)
        )).all()
>>>>>>> e9fd6d98

        query = '%{}%'.format(self.search_box.data)
        self.results = WikiPage.query.filter(or_(
            WikiPage.name.like(query),
            WikiPage.content.like(query)
        )).all()

        return True

    search_box = TextField(
        "Wiki Search",
        validators=[
            validators.Required(
                message="You must enter at least one keyword.",
            ),
        ],
    )

class AskQuestionForm(Form):

    """A form for asking questions to administrators"""
    def __init__(self, *args, **kwargs):
        """Initialize a ForgotForm"""
        Form.__init__(self, *args, **kwargs)

    def validate(self):
        """Validate the form"""
        if not Form.validate(self):
            return False
        return True

    email = TextField(
        'Your Email',
        validators=[
            validators.Email(),
            validators.Required(
                message='You must provide a valid email address.',
            ),
       ],
   )

    emailtitle = TextField(
        'Title',
        validators=[
            validators.Required(
                message='Please enter your email title.',
            ),
       ],
    )

    content = TextAreaField(
       'Content',
       validators=[
           validators.Required(
               message='Please enter the content of your email.',
           ),
       ],
    )
<|MERGE_RESOLUTION|>--- conflicted
+++ resolved
@@ -70,20 +70,8 @@
 
     def validate(self):
         """Validate the form"""
-<<<<<<< HEAD
         if not Form.validate(self):
             return False
-=======
-        res = True
-        if not Form.validate(self):
-            res = False
-
-        query = '%{}%'.format(self.search_box.data)
-        self.results = WikiPage.query.filter(or_(
-            WikiPage.name.like(query),
-            WikiPage.content.like(query)
-        )).all()
->>>>>>> e9fd6d98
 
         query = '%{}%'.format(self.search_box.data)
         self.results = WikiPage.query.filter(or_(
