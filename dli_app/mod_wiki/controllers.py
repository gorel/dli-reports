--- conflicted
+++ resolved
@@ -69,12 +69,8 @@
     if page is not None:
         html = MD.convert(page.content)
 
-<<<<<<< HEAD
     form = SearchForm()
-    return render_template('wiki/home.html', form=form, html=html)
-=======
-    return render_template('wiki/home.html', html=html, page=page)
->>>>>>> aa4d4b93
+    return render_template('wiki/home.html', form=form, html=html, page=page)
 
 
 @mod_wiki.route('/<page_name>', methods=['GET'])
