--- conflicted
+++ resolved
@@ -104,7 +104,7 @@
 
     def _value(self):
         if self.data:
-            return u', '.join(self.data)
+            return unicode(self.data)
         else:
             return u''
 
@@ -137,11 +137,6 @@
         ],
     )
 
-<<<<<<< HEAD
-=======
-    tags = TextField("Report tags")
-
->>>>>>> 2dfc3e8c
     @classmethod
     def get_instance(cls):
         """Return a new class instance of a LocalCreateReportForm"""
@@ -176,14 +171,8 @@
                 report_fields = Field.query.filter(Field.id.in_([int(f) for f in self.fields.data if f])).all()
 
                 tags = [
-<<<<<<< HEAD
                     Tag.get_or_create(tag.strip()) for tag in self.tags.data
-                    if tag and tag.strip() != ''
-=======
-                    Tag.get_or_create(tag.strip())
-                    for tag in self.tags.data.split(',')
                     if tag.strip()
->>>>>>> 2dfc3e8c
                 ]
 
                 user = User.query.get(self.user_id.data)
@@ -248,11 +237,6 @@
 
     with_table = BooleanField('Include table?')
 
-<<<<<<< HEAD
-=======
-    tags = TextField("Chart tags")
->>>>>>> 2dfc3e8c
-
     @classmethod
     def get_instance(cls):
         """Return a new class instance of a LocalCreateChartForm"""
@@ -286,14 +270,8 @@
 
                 chart_fields = Field.query.filter(Field.id.in_([int(f) for f in self.fields.data if f])).all()
                 tags = [
-<<<<<<< HEAD
                     Tag.get_or_create(tag.strip()) for tag in self.tags.data
-                    if tag and tag.strip() != ''
-=======
-                    Tag.get_or_create(tag.strip())
-                    for tag in self.tags.data.split(',')
                     if tag.strip()
->>>>>>> 2dfc3e8c
                 ]
 
                 user = User.query.get(self.user_id.data)
@@ -365,11 +343,6 @@
 
     with_table = BooleanField('Include table?')
 
-<<<<<<< HEAD
-=======
-    tags = TextField("Chart tags")
-
->>>>>>> 2dfc3e8c
     @classmethod
     def get_instance(cls):
         """Return a new class instance of a LocalEditChartForm"""
@@ -405,14 +378,8 @@
 
                 chart_fields = Field.query.filter(Field.id.in_([int(f) for f in self.fields.data if f])).all()
                 tags = [
-<<<<<<< HEAD
                     Tag.get_or_create(tag.strip()) for tag in self.tags.data
-                    if tag and tag.strip() != ''
-=======
-                    Tag.get_or_create(tag.strip())
-                    for tag in self.tags.data.split(',')
                     if tag.strip()
->>>>>>> 2dfc3e8c
                 ]
 
                 res = True
@@ -655,12 +622,8 @@
         ],
     )
 
-<<<<<<< HEAD
     fields = ListField()
     tags = ListField()
-=======
-    tags = TextField("Report tags")
->>>>>>> 2dfc3e8c
 
     @classmethod
     def get_instance(cls):
@@ -696,14 +659,8 @@
 
                 report_fields = Field.query.filter(Field.id.in_([int(f) for f in self.fields.data if f])).all()
                 tags = [
-<<<<<<< HEAD
                     Tag.get_or_create(tag.strip()) for tag in self.tags.data
-                    if tag and tag.strip() != ''
-=======
-                    Tag.get_or_create(tag.strip())
-                    for tag in self.tags.data.split(',')
                     if tag.strip()
->>>>>>> 2dfc3e8c
                 ]
 
                 self.report.name = self.name.data
