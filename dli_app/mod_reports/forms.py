--- conflicted
+++ resolved
@@ -6,7 +6,6 @@
 
 from datetime import datetime
 
-<<<<<<< HEAD
 from flask_wtf import Form
 from flask_wtf import html5
 
@@ -20,6 +19,9 @@
 from wtforms import ValidationError
 from wtforms import validators
 from wtforms import widgets
+from wtforms import Field as FormField
+
+from wtforms.widgets import TextInput
 
 from dli_app.mod_auth.models import Department
 from dli_app.mod_auth.models import User
@@ -32,43 +34,6 @@
 from dli_app.mod_reports.models import FieldTypeConstants
 from dli_app.mod_reports.models import Report
 from dli_app.mod_reports.models import Tag
-=======
-from flask_wtf import (
-    Form,
-    html5,
-)
-
-from wtforms import (
-    BooleanField,
-    DecimalField,
-    HiddenField,
-    IntegerField,
-    SelectField,
-    SelectMultipleField,
-    TextField,
-    ValidationError,
-    validators,
-    widgets,
-    Field as FormField
-)
-
-from wtforms.widgets import TextInput
-
-from dli_app.mod_auth.models import (
-    Department,
-    User,
-)
-
-from dli_app.mod_reports.models import (
-    Chart,
-    ChartType,
-    Field,
-    FieldData,
-    FieldTypeConstants,
-    Report,
-    Tag,
-)
->>>>>>> 0707722a
 
 
 class SplitNumValidator():
