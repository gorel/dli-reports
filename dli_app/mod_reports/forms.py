--- conflicted
+++ resolved
@@ -509,7 +509,7 @@
         coerce=int,
     )
 
-<<<<<<< HEAD
+
 class EditReportForm(Form):
     """A form for creating a new report"""
 
@@ -604,8 +604,6 @@
 
         return LocalEditReportForm
 
-
-=======
 
 class SearchForm(Form):
     """Form to search for a report"""
@@ -655,5 +653,4 @@
                 "Please enter a search term",
             ),
         ],
-    )
->>>>>>> 387eeb82
+    )