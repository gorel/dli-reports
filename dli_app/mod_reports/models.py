--- conflicted
+++ resolved
@@ -139,16 +139,9 @@
             EXCEL_FILE_DIR,
         )
         globpath = os.path.join(basepath, self.name + '*.xlsx')
-<<<<<<< HEAD
-
         for filename in glob.glob(globpath):
             os.remove(os.path.join(basepath, filename))
 
-=======
-        for filename in glob.glob(globpath):
-            os.remove(os.path.join(basepath, filename))
-
->>>>>>> a394f7db
     def collect_dept_fields(self):
         """Collect all of the department data for this Report"""
         dept_data = collections.defaultdict(list)
@@ -862,9 +855,5 @@
 
     @property
     def pretty_value(self):
-<<<<<<< HEAD
         """Return an empty string, this is needed since we call .pretty_value elsewhere"""
-=======
-        """Return a human-readable representation of this FieldDataDummy"""
->>>>>>> a394f7db
         return ''