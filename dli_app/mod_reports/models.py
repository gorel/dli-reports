"""Models for the reports module

Author: Logan Gore
This file is responsible for defining models that belong in the reports module.
"""

import os

import xlsxwriter

from dli_app import db

EXCEL_FILE_DIR = "excel-files"

report_fields = db.Table(
    'report_fields',
    db.Column('report_id', db.Integer, db.ForeignKey('report.id')),
    db.Column('field_id', db.Integer, db.ForeignKey('field.id')),
)


report_tags = db.Table(
    'report_tags',
    db.Column('report_id', db.Integer, db.ForeignKey('report.id')),
    db.Column('tag_id', db.Integer, db.ForeignKey('tag.id')),
)


class Report(db.Model):
    """Model for a DLI Report"""
    __tablename__ = "report"
    id = db.Column(db.Integer, primary_key=True)
    user_id = db.Column(db.Integer, index=True)
    name = db.Column(db.String(64))
    fields = db.relationship(
        'Field',
        secondary=report_fields,
        backref='reports',
    )
    tags = db.relationship(
        'Tag',
        secondary=report_tags,
        backref='reports',
    )

    def __init__(self):
        """Initialize a Report model"""
        self.filename = EXCEL_FILE_DIR + self.name + ""
        pass

    def __repr__(self):
<<<<<<< HEAD
        """Return a descriptive representation of a Report"""
        return '<Report %r>' % self.name

    def generate_filename(self, ds):
        return "{directory}/{filename}-{ds}".format(
            directory=EXCEL_FILE_DIR,
            filename=self.name,
            ds=ds,
        )

    def to_excel(self, ds):
        filename = self.generate_filename(ds)
        workbook = xlsxwriter.Workbook(filename)
        worksheet = workbook.add_worksheet()
        # TODO: For field in report:
            # field_data = { dept: [(Field, FieldData), ] }
        # Write all of the data to the worksheet
        workbook.close()

    def delete_excel_file(self, ds):
        filename = self.generate_filename(ds)
        os.remove(filename)

=======
        return '<Report %r>' % self.name
>>>>>>> 6c60a027

class Field(db.Model):
    """Model for a Field within a Report"""
    __tablename__ = "field"
    id = db.Column(db.Integer, primary_key=True)
    field_type = db.relationship('FieldType')
<<<<<<< HEAD
	department_id = db.Column(db.Integer, db.ForeignKey("department.id"))
	name = db.Column(db.String(32))

    def __init__(self):
        """Initialize a Field model"""
        pass

    def __repr__(self):
        """Return a descriptive representation of a Field"""
        return '<Field %r>' %r self.name

=======
    department_id = db.Column(db.Integer, db.ForeignKey("department.id"))
    name = db.Column(db.String(32))
    def __repr__(self):
        return '<Field %r>' %r self.name
>>>>>>> 6c60a027

class FieldType(db.Model):
    """Model for the type of a Field"""
    __tablename__ = "field_type"
    id = db.Column(db.Integer, primary_key=True)
    name = db.Column(db.String(32), index=True)
    data_points = db.relationship(
<<<<<<< HEAD
        'FieldData',
        backref='field',
    )

    def __init__(self):
        """Initialize a FieldType model"""
        pass

=======
    'FieldData',
    backref='field',
    )
>>>>>>> 6c60a027
    def __repr__(self):
        """Return a descriptive representation of a FieldType"""
        return '<Field Type %r>' % self.name


class FieldData(db.Model):
    """Model for the actual data stored in a Field"""
    __tablename__ = "field_data"
    id = db.Column(db.Integer, primary_key=True)
<<<<<<< HEAD
	date_stamp = db.Column(db.DateTime, primary_key=True)
	field_id = db.Column(db.Integer, db.ForeignKey("field.id"))
	ivalue = db.Column(db.BigInteger)
	dvalue = db.Column(db.Double)
	svalue = db.Column(db.String(128))

    def __init__(self):
        """Initialize a FieldData model"""
        pass

    def __repr__(self):
        """Return a descriptive representation of a FieldData"""
        return '<FieldData of %r>' % self.field.name

=======
    date_stamp = db.Column(db.DateTime, primary_key=True)
    field_id = db.Column(db.Integer, db.ForeignKey("field.id"))
    ivalue = db.Column(db.BigInteger)
    dvalue = db.Column(db.Double)
    svalue = db.Column(db.String(128))
    def __repr__(self):
        return '<FieldData %r>' % self.svalue
>>>>>>> 6c60a027

class Tag(db.Model):
    """Model for a Tag associated with a Report"""
    __tablename__ = "tag"
    id = db.Column(db.Integer, primary_key=True)
    name = db.Column(db.String(64), index=True)

    def __init__(self):
        """Initialize a Tag model"""
        pass

    def __repr__(self):
        """Return a descriptive representation of a Tag"""
        return '<Tag %r>' % self.name<|MERGE_RESOLUTION|>--- conflicted
+++ resolved
@@ -49,7 +49,6 @@
         pass
 
     def __repr__(self):
-<<<<<<< HEAD
         """Return a descriptive representation of a Report"""
         return '<Report %r>' % self.name
 
@@ -73,16 +72,12 @@
         filename = self.generate_filename(ds)
         os.remove(filename)
 
-=======
-        return '<Report %r>' % self.name
->>>>>>> 6c60a027
 
 class Field(db.Model):
     """Model for a Field within a Report"""
     __tablename__ = "field"
     id = db.Column(db.Integer, primary_key=True)
     field_type = db.relationship('FieldType')
-<<<<<<< HEAD
 	department_id = db.Column(db.Integer, db.ForeignKey("department.id"))
 	name = db.Column(db.String(32))
 
@@ -94,20 +89,12 @@
         """Return a descriptive representation of a Field"""
         return '<Field %r>' %r self.name
 
-=======
-    department_id = db.Column(db.Integer, db.ForeignKey("department.id"))
-    name = db.Column(db.String(32))
-    def __repr__(self):
-        return '<Field %r>' %r self.name
->>>>>>> 6c60a027
-
 class FieldType(db.Model):
     """Model for the type of a Field"""
     __tablename__ = "field_type"
     id = db.Column(db.Integer, primary_key=True)
     name = db.Column(db.String(32), index=True)
     data_points = db.relationship(
-<<<<<<< HEAD
         'FieldData',
         backref='field',
     )
@@ -116,11 +103,6 @@
         """Initialize a FieldType model"""
         pass
 
-=======
-    'FieldData',
-    backref='field',
-    )
->>>>>>> 6c60a027
     def __repr__(self):
         """Return a descriptive representation of a FieldType"""
         return '<Field Type %r>' % self.name
@@ -130,7 +112,6 @@
     """Model for the actual data stored in a Field"""
     __tablename__ = "field_data"
     id = db.Column(db.Integer, primary_key=True)
-<<<<<<< HEAD
 	date_stamp = db.Column(db.DateTime, primary_key=True)
 	field_id = db.Column(db.Integer, db.ForeignKey("field.id"))
 	ivalue = db.Column(db.BigInteger)
@@ -145,15 +126,6 @@
         """Return a descriptive representation of a FieldData"""
         return '<FieldData of %r>' % self.field.name
 
-=======
-    date_stamp = db.Column(db.DateTime, primary_key=True)
-    field_id = db.Column(db.Integer, db.ForeignKey("field.id"))
-    ivalue = db.Column(db.BigInteger)
-    dvalue = db.Column(db.Double)
-    svalue = db.Column(db.String(128))
-    def __repr__(self):
-        return '<FieldData %r>' % self.svalue
->>>>>>> 6c60a027
 
 class Tag(db.Model):
     """Model for a Tag associated with a Report"""
