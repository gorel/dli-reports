"""Controller for the reports module

Author: Logan Gore
This file is responsible for loading all site pages under /reports.
"""

from datetime import datetime

from flask import (
    Blueprint,
    flash,
    redirect,
    render_template,
    request,
    send_file,
    url_for,
)

from flask_login import (
    current_user,
    login_required,
)

# Import main db and form error handler for app
from dli_app import (
    db,
    flash_form_errors,
)

# Import models
from dli_app.mod_auth.models import (
    Department,
)

from dli_app.mod_reports.models import (
    Chart,
    ChartType,
    ChartDateType,
    Report,
    Field
)

# Import forms
from dli_app.mod_reports.forms import (
    ChangeDateForm,
    ChangeDateAndDepartmentForm,
    CreateChartForm,
    CreateReportForm,
    SubmitReportDataForm,
    EditReportForm,
)

# Create a blueprint for this module
mod_reports = Blueprint('reports', __name__, url_prefix='/reports')


# Set all routing for the module
@mod_reports.route('/me', methods=['GET'])
@mod_reports.route('/me/', methods=['GET'])
@mod_reports.route('/me/<int:page_num>', methods=['GET'])
@login_required
def my_reports(page_num=1):
    """Show the user all of their reports"""
    # Download reports that belong to the current user
    reports = Report.query.filter_by(
        user_id=current_user.id,
    ).paginate(page_num)
    return render_template('reports/me.html', reports=reports)


@mod_reports.route('/all', methods=['GET'])
@mod_reports.route('/all/', methods=['GET'])
@mod_reports.route('/all/<int:page_num>', methods=['GET'])
@login_required
def all_reports(page_num=1):
    """Show the user all reports (made by anyone"""
    reports = Report.query.paginate(page_num)
    return render_template('reports/all.html', reports=reports)


@mod_reports.route('/favorite/<int:report_id>', methods=['POST'])
@mod_reports.route('/favorite/<int:report_id>/', methods=['POST'])
@login_required
def favorite_report(report_id):
    """Add a report to the user's favorite reports"""
    report = Report.query.get(report_id)
    if report is None:
        flash(
            "No report with that report_id found!",
            "alert-warning",
        )
    else:
        current_user.favorite(report)
        db.session.commit()
        flash(
            "Added Report: {name} to favorites list".format(name=report.name),
            "alert-success",
        )
    return redirect(request.args.get('next') or url_for('reports.my_reports'))


@mod_reports.route('/unfavorite/<int:report_id>', methods=['POST'])
@mod_reports.route('/unfavorite/<int:report_id>/', methods=['POST'])
@login_required
def unfavorite_report(report_id):
    """Remove a report from the user's favorite reports"""
    report = Report.query.get(report_id)
    if report is None:
        flash(
            "No report with that report_id found!",
            "alert-warning",
        )
    else:
        current_user.unfavorite(report)
        db.session.commit()
        flash(
            "Removed Report: {name} from favorites list".format(
                name=report.name,
            ),
            "alert-success",
        )
    return redirect(request.args.get('next') or url_for('reports.my_reports'))


@mod_reports.route('/create', methods=['GET', 'POST'])
@mod_reports.route('/create/', methods=['GET', 'POST'])
@login_required
def create_report():
    """Create a new report

    If the user successfully submitted the form, add the new report to the db,
    commit the session, and redirect the user to the list of their reports.
    Otherwise, render the template to show the user the create report page.
    """

    LocalCreateReportForm = CreateReportForm.get_instance()
    for department in Department.query.all():
        LocalCreateReportForm.add_department(department)

    form = LocalCreateReportForm()
    form.user_id.data = current_user.id
    if form.validate_on_submit():
        # Add the new report to the database
        db.session.add(form.report)
        db.session.commit()

        return redirect(url_for('reports.my_reports'))
    else:
        flash_form_errors(form)
        return render_template('reports/create.html', form=form)


@mod_reports.route('/<int:report_id>/data', methods=['GET', 'POST'])
@mod_reports.route('/<int:report_id>/data/', methods=['GET', 'POST'])
@mod_reports.route('/<int:report_id>/data/<ds>/<int:dept_id>', methods=['GET', 'POST'])
@login_required
def submit_report_data(report_id, ds=datetime.now().strftime('%Y-%m-%d'), dept_id=None):
    """Submit new report data

    If the user successfully submitted the form, submit all of the report
    data, commit the session, and redirect the user to view their reports.
    Otherwise, render the template to show the user the report data submission
    form.
    """

    # Check to see if the user picked a different day or department
    change_form = ChangeDateAndDepartmentForm()
    if change_form.validate_on_submit() and change_form.department.data:
        return redirect(
            url_for(
                'reports.submit_report_data',
                report_id=report_id,
                ds=change_form.ds,
                dept_id=change_form.dept_id,
            )
        )

    report = Report.query.get(report_id)

    # We must generate the dynamic form before loading it
    if dept_id is None:
        dept_id = current_user.department.id

    department = Department.query.get(dept_id)
    if department is None:
        flash(
            "No department with that ID found.",
            "alert-warning",
        )
        return redirect(url_for('reports.submit_report_data', report_id=report_id))

    LocalSubmitReportDataForm = SubmitReportDataForm.get_instance()

    for field in report.fields:
        if field.department_id == dept_id:
            LocalSubmitReportDataForm.add_field(field)

    # *Now* the form is properly initialized
    form = LocalSubmitReportDataForm()
    if form.validate_on_submit() and form.ds.data:
        # Delete any old values that already existed
        for stale_value in form.stale_values:
            db.session.delete(stale_value)

        # Also "invalidate" any existing Excel sheets that used this data
        for data_point in form.data_points:
            for report in data_point.field.reports:
                if report.excel_file_exists(ds):
                    report.remove_excel_file(ds)

        # Add all of the new data points
        db.session.add_all(form.data_points)
        db.session.commit()

        flash(
            "Report data successfully submitted.",
            "alert-success",
        )
        return redirect(url_for('reports.my_reports'))
    else:
        flash_form_errors(change_form)
        flash_form_errors(form)
        form.ds.data = ds

        # Set the change_form defaults
        change_form.date.data = datetime.strptime(ds, "%Y-%m-%d")
        change_form.department.data = dept_id or current_user.department.id

        for field in form.instance_fields:
            # This line allows us to dynamically load the field data
            formfield = getattr(form, field.name)
            if formfield.data is None:
                existing_value = field.data_points.filter_by(ds=ds).first()
                if existing_value is not None:
                    formfield.data = existing_value.value

        return render_template(
            'reports/submit_data.html',
            change_form=change_form,
            form=form,
            report=report,
            department=department,
            ds=ds,
        )


@mod_reports.route('/view/<int:report_id>', methods=['GET', 'POST'])
@mod_reports.route('/view/<int:report_id>/', methods=['GET', 'POST'])
@mod_reports.route('/view/<int:report_id>/<ds>/', methods=['GET', 'POST'])
@login_required
def view_report(report_id, ds=datetime.now().strftime('%Y-%m-%d')):
    """Show the user a specific report"""

    form = ChangeDateForm()
    if form.validate_on_submit():
        return redirect(
            url_for('reports.view_report', report_id=report_id, ds=form.ds)
        )

    report = Report.query.get(report_id)
    if report is None:
        flash(
            "Report not found!",
            "alert-warning",
        )
        return redirect(url_for('reports.my_reports'))

    dept_data = report.collect_dept_data_for_template(ds)
    return render_template(
        'reports/view.html',
        form=form,
        report=report,
        dept_data=dept_data,
        ds=ds,
    )

@mod_reports.route('/download/<int:report_id>/<ds>', methods=['GET'])
@mod_reports.route('/download/<int:report_id>/<ds>/', methods=['GET'])
@login_required
def download_report(report_id, ds):
    """Download a report as an Excel file"""
    report = Report.query.get(report_id)
    if report is None:
        flash(
            "Report not found!",
            "alert-warning",
        )
    else:
        if not report.excel_file_exists(ds):
            report.create_excel_file(ds)
        return send_file(
            report.excel_filepath_for_ds(ds),
            as_attachment=True,
        )


@mod_reports.route('/delete/<int:report_id>', methods=['POST'])
@mod_reports.route('/delete/<int:report_id>/', methods=['POST'])
@login_required
def delete_report(report_id):
    """Delete the specified report"""
    report = Report.query.get(report_id)
    if report is None:
        flash(
            "Report not found!",
            "alert-warning",
        )
    elif not current_user.is_admin and not report.user.id == current_user.id:
        flash(
            "You don't have permission to delete that.",
            "alert-warning",
        )
    else:
        # Before deleting the report, check to see if any other users have
        # favorited this report. If so, simply transfer ownership to them
        current_user.unfavorite(report)
        if report.favorite_users:
            user = report.favorite_users[0]
            report.user = user
            db.session.commit()
            flash(
                "Report ownership was transferred to {{ user.name }} since "
                "the report was in that user's favorites list.",
                "alert-success",
            )
        else:
            db.session.delete(report)
            db.session.commit()
            flash(
                "Report deleted",
                "alert-success",
            )
    return redirect(request.args.get('next') or url_for('reports.my_reports'))

<<<<<<< HEAD

@mod_reports.route('/charts', methods=['GET'])
@mod_reports.route('/charts/', methods=['GET'])
@mod_reports.route('/charts/me', methods=['GET'])
@mod_reports.route('/charts/me/', methods=['GET'])
@mod_reports.route('/charts/me/<int:page_num>', methods=['GET'])
@mod_reports.route('/charts/me/<int:page_num>/', methods=['GET'])
@login_required
def my_charts(page_num=1):
    """View the current user's charts"""
    # Download charts that belong to the current user
    charts = Chart.query.filter_by(owner_id=current_user.id).paginate(page_num)
    return render_template('reports/my_charts.html', charts=charts)


@mod_reports.route('/charts/all', methods=['GET'])
@mod_reports.route('/charts/all/', methods=['GET'])
@mod_reports.route('/charts/all/<int:page_num>', methods=['GET'])
@mod_reports.route('/charts/all/<int:page_num>/', methods=['GET'])
@login_required
def all_charts(page_num=1):
    """View all charts"""
    # Download all charts in the database
    charts = Chart.query.paginate(page_num)
    return render_template('reports/all_charts.html', charts=charts)


@mod_reports.route('/charts/view/<int:chart_id>', methods=['GET'])
@mod_reports.route('/charts/view/<int:chart_id>/', methods=['GET'])
@login_required
def view_chart(chart_id):
    """View a specific chart"""
    chart = Chart.query.get(chart_id)
    if chart is None:
        flash('Error: Chart not found', 'alert-warning')
        return redirect(url_for('reports.my_charts'))
    else:
        return render_template('reports/view_chart.html', chart=chart)


@mod_reports.route('/charts/favorite/<int:chart_id>', methods=['POST'])
@mod_reports.route('/charts/favorite/<int:chart_id>/', methods=['POST'])
@login_required
def favorite_chart(chart_id):
    """Add a chart to the user's favorite charts"""
    chart = Chart.query.get(chart_id)
    if chart is None:
        flash(
            "No chart with that chart_id found!",
            "alert-warning",
        )
    else:
        current_user.favorite_chart(chart)
        db.session.commit()
        flash(
            "Added Chart: {name} to favorites list".format(name=chart.name),
            "alert-success",
        )
    return redirect(request.args.get('next') or url_for('reports.my_charts'))


@mod_reports.route('/charts/unfavorite/<int:chart_id>', methods=['POST'])
@mod_reports.route('/charts/unfavorite/<int:chart_id>/', methods=['POST'])
@login_required
def unfavorite_chart(chart_id):
    """Remove a chart from the user's favorite charts"""
    chart = Chart.query.get(chart_id)
    if chart is None:
        flash(
            "No chart with that chart_id found!",
            "alert-warning",
        )
    else:
        current_user.unfavorite_chart(chart)
        db.session.commit()
        flash(
            "Removed Chart: {name} from favorites list".format(name=chart.name),
            "alert-success",
        )
    return redirect(request.args.get('next') or url_for('reports.my_charts'))


@mod_reports.route('/charts/create', methods=['GET', 'POST'])
@mod_reports.route('/charts/create/', methods=['GET', 'POST'])
@login_required
def create_chart():
    """Create a new chart

    If the user successfully submitted the form, add the new chart to the db,
    commit the session, and redirect the user to the list of their charts.
    Otherwise, render the template to show the user the create chart page.
    """

    LocalCreateChartForm = CreateChartForm.get_instance()
    for department in Department.query.all():
        LocalCreateChartForm.add_department(department)

    form = LocalCreateChartForm()
    form.user_id.data = current_user.id
    form.chart_type.choices = [
        (ctype.id, ctype.name.upper()) for ctype in ChartType.query.all()
    ]
    form.chart_date_type.choices = [
        (cdtype.id, cdtype.name.upper().replace('_', ' ')) for cdtype in ChartDateType.query.all()
    ]
    if form.validate_on_submit():
        # Add the new chart to the database
        db.session.add(form.chart)
        db.session.commit()

        return redirect(url_for('reports.my_charts'))
    else:
        flash_form_errors(form)
        return render_template('reports/create_chart.html', form=form)


@mod_reports.route('charts/delete/<int:chart_id>', methods=['POST'])
@mod_reports.route('charts/delete/<int:chart_id>/', methods=['POST'])
@login_required
def delete_chart(chart_id):
    """Delete the specified chart"""
    chart = Chart.query.get(chart_id)
    if chart is None:
        flash("Error: Chart not found!", "alert-warning")
    elif not current_user.is_admin and not chart.user.id == current_user.id:
        flash(
            "You don't have permission to delete that.",
            "alert-warning",
        )
    else:
        # Before deleting the chart, check to see if any other users have
        # favorited this chart. If so, simply transfer ownership to them
        current_user.unfavorite_chart(chart)
        if chart.favorite_users:
            user = chart.favorite_users[0]
            chart.user = user
            db.session.commit()
            flash(
                "Chart ownership was transferred to {{ user.name }} since "
                "the chart was in that user's favorites list.",
                "alert-success",
            )
        else:
            db.session.delete(chart)
            db.session.commit()
            flash("Chart deleted", "alert-success")
    return redirect(request.args.get('next') or url_for('reports.my_charts'))



=======
>>>>>>> 6e55668c
@mod_reports.route('/edit/<int:report_id>', methods=['GET','POST'])
@mod_reports.route('/edit/<int:report_id>/', methods=['GET','POST'])
@login_required
def edit_report(report_id):
    """Edit the specified report"""
    report = Report.query.get(report_id)
    if report is None:
        flash(
            "Report not found!",
            "alert-warning",
        )
    elif not current_user.is_admin and not report.user.id == current_user.id:
        flash(
<<<<<<< HEAD
            "You don't have permission to edit that. Contact the report owner.",
=======
            "You don't have permission to edit that.",
>>>>>>> 6e55668c
            "alert-warning",
        )
    else:
        LocalEditReportForm = EditReportForm.get_instance()
        for department in Department.query.all():
            LocalEditReportForm.add_department(department)

        form = LocalEditReportForm()
        if form.validate_on_submit():
            flash('Report: {name} has been updated'.format(name=form.report.name), 'alert-success')
            db.session.commit()

            return redirect(url_for('reports.my_reports'))
        else:
            flash_form_errors(form)
            form.name.data = report.name
            form.report_id.data = report_id
            for department in Department.query.all():
                set_fields = [field for field in report.fields if field.department.id == department.id]
                getattr(form, department.name).data = [f.id for f in set_fields]
<<<<<<< HEAD
            return render_template('reports/edit.html', form=form, report=report)
=======
            return render_template('reports/edit.html', form=form, report=report)
>>>>>>> 6e55668c
<|MERGE_RESOLUTION|>--- conflicted
+++ resolved
@@ -332,7 +332,43 @@
             )
     return redirect(request.args.get('next') or url_for('reports.my_reports'))
 
-<<<<<<< HEAD
+
+@mod_reports.route('/edit/<int:report_id>', methods=['GET','POST'])
+@mod_reports.route('/edit/<int:report_id>/', methods=['GET','POST'])
+@login_required
+def edit_report(report_id):
+    """Edit the specified report"""
+    report = Report.query.get(report_id)
+    if report is None:
+        flash(
+            "Report not found!",
+            "alert-warning",
+        )
+    elif not current_user.is_admin and not report.user.id == current_user.id:
+        flash(
+            "You don't have permission to edit that.",
+            "alert-warning",
+        )
+    else:
+        LocalEditReportForm = EditReportForm.get_instance()
+        for department in Department.query.all():
+            LocalEditReportForm.add_department(department)
+
+        form = LocalEditReportForm()
+        if form.validate_on_submit():
+            flash('Report: {name} has been updated'.format(name=form.report.name), 'alert-success')
+            db.session.commit()
+
+            return redirect(url_for('reports.my_reports'))
+        else:
+            flash_form_errors(form)
+            form.name.data = report.name
+            form.report_id.data = report_id
+            for department in Department.query.all():
+                set_fields = [field for field in report.fields if field.department.id == department.id]
+                getattr(form, department.name).data = [f.id for f in set_fields]
+            return render_template('reports/edit.html', form=form, report=report)
+
 
 @mod_reports.route('/charts', methods=['GET'])
 @mod_reports.route('/charts/', methods=['GET'])
@@ -479,52 +515,4 @@
             db.session.delete(chart)
             db.session.commit()
             flash("Chart deleted", "alert-success")
-    return redirect(request.args.get('next') or url_for('reports.my_charts'))
-
-
-
-=======
->>>>>>> 6e55668c
-@mod_reports.route('/edit/<int:report_id>', methods=['GET','POST'])
-@mod_reports.route('/edit/<int:report_id>/', methods=['GET','POST'])
-@login_required
-def edit_report(report_id):
-    """Edit the specified report"""
-    report = Report.query.get(report_id)
-    if report is None:
-        flash(
-            "Report not found!",
-            "alert-warning",
-        )
-    elif not current_user.is_admin and not report.user.id == current_user.id:
-        flash(
-<<<<<<< HEAD
-            "You don't have permission to edit that. Contact the report owner.",
-=======
-            "You don't have permission to edit that.",
->>>>>>> 6e55668c
-            "alert-warning",
-        )
-    else:
-        LocalEditReportForm = EditReportForm.get_instance()
-        for department in Department.query.all():
-            LocalEditReportForm.add_department(department)
-
-        form = LocalEditReportForm()
-        if form.validate_on_submit():
-            flash('Report: {name} has been updated'.format(name=form.report.name), 'alert-success')
-            db.session.commit()
-
-            return redirect(url_for('reports.my_reports'))
-        else:
-            flash_form_errors(form)
-            form.name.data = report.name
-            form.report_id.data = report_id
-            for department in Department.query.all():
-                set_fields = [field for field in report.fields if field.department.id == department.id]
-                getattr(form, department.name).data = [f.id for f in set_fields]
-<<<<<<< HEAD
-            return render_template('reports/edit.html', form=form, report=report)
-=======
-            return render_template('reports/edit.html', form=form, report=report)
->>>>>>> 6e55668c
+    return redirect(request.args.get('next') or url_for('reports.my_charts'))