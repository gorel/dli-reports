"""Controller for the reports module

Author: Logan Gore
This file is responsible for loading all site pages under /reports.
"""

from datetime import datetime
from datetime import timedelta
import numpy

from flask import (
    Blueprint,
    flash,
    jsonify,
    redirect,
    render_template,
    request,
    send_file,
    url_for,
)

from flask_login import (
    current_user,
    login_required,
)

# Import main db and form error handler for app
from dli_app import (
    db,
    flash_form_errors,
)

# Import models
from dli_app.mod_auth.models import (
    Department,
)

from dli_app.mod_reports.models import (
    Chart,
    ChartType,
    Report,
)

# Import forms
from dli_app.mod_reports.forms import (
    ChangeDateForm,
    ChangeDateAndDepartmentForm,
    CreateChartForm,
    EditChartForm,
    CreateReportForm,
    DownloadReportForm,
    SubmitReportDataForm,
    EditReportForm,
    SearchForm,
)

# Create a blueprint for this module
mod_reports = Blueprint('reports', __name__, url_prefix='/reports')


# Set all routing for the module
@mod_reports.route('/me', methods=['GET'])
@mod_reports.route('/me/', methods=['GET'])
@mod_reports.route('/me/<int:page_num>', methods=['GET'])
@login_required
def my_reports(page_num=1):
    """Show the user all of their reports"""
    # Download reports that belong to the current user
    reports = Report.query.filter_by(
        user_id=current_user.id,
    ).paginate(page_num)
    form = SearchForm()
    return render_template('reports/me.html', reports=reports, form=form)

@mod_reports.route('/all', methods=['GET'])
@mod_reports.route('/all/', methods=['GET'])
@mod_reports.route('/all/<int:page_num>', methods=['GET'])
@login_required
def all_reports(page_num=1):
    """Show the user all reports (made by anyone"""
    reports = Report.query.paginate(page_num)
    form = SearchForm()
    return render_template('reports/all.html', reports=reports, form=form)


@mod_reports.route('/favorite/<int:report_id>', methods=['POST'])
@mod_reports.route('/favorite/<int:report_id>/', methods=['POST'])
@login_required
def favorite_report(report_id):
    """Add a report to the user's favorite reports"""
    report = Report.query.get(report_id)
    if report is None:
        flash(
            "No report with that report_id found!",
            "alert-warning",
        )
    else:
        current_user.favorite(report)
        db.session.commit()
        flash(
            "Added Report: {name} to favorites list".format(name=report.name),
            "alert-success",
        )
    return redirect(request.args.get('next') or url_for('reports.my_reports'))


@mod_reports.route('/unfavorite/<int:report_id>', methods=['POST'])
@mod_reports.route('/unfavorite/<int:report_id>/', methods=['POST'])
@login_required
def unfavorite_report(report_id):
    """Remove a report from the user's favorite reports"""
    report = Report.query.get(report_id)
    if report is None:
        flash(
            "No report with that report_id found!",
            "alert-warning",
        )
    else:
        current_user.unfavorite(report)
        db.session.commit()
        flash(
            "Removed Report: {name} from favorites list".format(
                name=report.name,
            ),
            "alert-success",
        )
    return redirect(request.args.get('next') or url_for('reports.my_reports'))


@mod_reports.route('/create', methods=['GET', 'POST'])
@mod_reports.route('/create/', methods=['GET', 'POST'])
@login_required
def create_report():
    """Create a new report

    If the user successfully submitted the form, add the new report to the db,
    commit the session, and redirect the user to the list of their reports.
    Otherwise, render the template to show the user the create report page.
    """

    LocalCreateReportForm = CreateReportForm.get_instance()
    for department in Department.query.all():
        if len(department.fields) > 0:
            LocalCreateReportForm.add_department(department)

    form = LocalCreateReportForm()
    form.user_id.data = current_user.id
    if form.validate_on_submit():
        # Add the new report to the database
        db.session.add(form.report)
        db.session.commit()

        return redirect(url_for('reports.my_reports'))
    else:
        flash_form_errors(form)
        return render_template('reports/create.html', form=form)


@mod_reports.route('/<int:report_id>/data', methods=['GET', 'POST'])
@mod_reports.route('/<int:report_id>/data/', methods=['GET', 'POST'])
@mod_reports.route('/<int:report_id>/data/<ds>', methods=['GET', 'POST'])
@mod_reports.route('/<int:report_id>/data/<ds>/', methods=['GET', 'POST'])
@mod_reports.route('/<int:report_id>/data/<ds>/<int:dept_id>', methods=['GET', 'POST'])
@mod_reports.route('/<int:report_id>/data/<ds>/<int:dept_id>/', methods=['GET', 'POST'])
@login_required
def submit_report_data(report_id, ds=None, dept_id=None):
    """Submit new report data

    If the user successfully submitted the form, submit all of the report
    data, commit the session, and redirect the user to view their reports.
    Otherwise, render the template to show the user the report data submission
    form.
    """
    if not ds or ds == 'today':
        ds = datetime.now().strftime('%Y-%m-%d')
    elif ds == 'yesterday':
        ds = (datetime.now() - timedelta(days=1)).strftime('%Y-%m-%d')

    # Check to see if the user picked a different day or department
    change_form = ChangeDateAndDepartmentForm()
    if change_form.validate_on_submit() and change_form.department.data:
        return redirect(
            url_for(
                'reports.submit_report_data',
                report_id=report_id,
                ds=change_form.ds,
                dept_id=change_form.dept_id,
            )
        )

    report = Report.query.get(report_id)

    # We must generate the dynamic form before loading it
    if not dept_id:
        dept_id = current_user.department.id

    department = Department.query.get(dept_id)
    if not department:
        flash(
            "No department with that ID found.",
            "alert-warning",
        )
        return redirect(url_for('reports.submit_report_data', report_id=report_id))

    LocalSubmitReportDataForm = SubmitReportDataForm.get_instance()

    for field in report.fields:
        if field.department_id == dept_id:
            LocalSubmitReportDataForm.add_field(field)

    # *Now* the form is properly initialized
    form = LocalSubmitReportDataForm()
    if form.validate_on_submit() and form.ds.data:
        # Delete any old values that already existed
        for stale_value in form.stale_values:
            db.session.delete(stale_value)

        # Also "invalidate" any existing Excel sheets that used this data
        for data_point in form.data_points:
            for report in data_point.field.reports:
                report.remove_excel_files()

        # Add all of the new data points
        db.session.add_all(form.data_points)
        db.session.commit()

        flash(
            "Report data successfully submitted.",
            "alert-success",
        )
        return redirect(url_for('reports.all_reports'))
    else:
        flash_form_errors(change_form)
        flash_form_errors(form)
        form.ds.data = ds

        # Set the change_form defaults
        change_form.date.data = datetime.strptime(ds, "%Y-%m-%d")
        change_form.department.data = dept_id or current_user.department.id

        for field in form.instance_fields:
            # This line allows us to dynamically load the field data
            formfield = getattr(form, field.name)
            if not formfield.data:
                existing_value = field.data_points.filter_by(ds=ds).first()
                if existing_value:
                    formfield.data = existing_value.pretty_value

        chunk_size = 10
        field_list = form.instance_fields
        chunked_fields = [field_list[n:n+chunk_size] for n in range(0, len(field_list), chunk_size)]

        return render_template(
            'reports/submit_data.html',
            change_form=change_form,
            form=form,
            chunked_fields=chunked_fields,
            report=report,
            department=department,
            ds=ds,
        )


@mod_reports.route('/view/<int:report_id>', methods=['GET', 'POST'])
@mod_reports.route('/view/<int:report_id>/', methods=['GET', 'POST'])
@mod_reports.route('/view/<int:report_id>/<ds>/', methods=['GET', 'POST'])
@login_required
def view_report(report_id, ds=None):
    """Show the user a specific report"""
    if ds is None:
        ds = datetime.now().strftime('%Y-%m-%d')

    form = ChangeDateForm()
    if form.validate_on_submit():
        return redirect(
            url_for('reports.view_report', report_id=report_id, ds=form.ds)
        )

    report = Report.query.get(report_id)
    if report is None:
        flash(
            "Report not found!",
            "alert-warning",
        )
        return redirect(url_for('reports.my_reports'))

    dept_data = report.collect_dept_data_for_template(ds)
    return render_template(
        'reports/view.html',
        form=form,
        report=report,
        dept_data=dept_data,
        ds=ds,
    )

@mod_reports.route('/download/<int:report_id>', methods=['GET', 'POST'])
@mod_reports.route('/download/<int:report_id>/', methods=['GET', 'POST'])
@login_required
def download_report(report_id):
    """Download a report as an Excel file"""
    report = Report.query.get(report_id)
    if report is None:
        flash("Report not found!", "alert-warning")
        return redirect(url_for('reports.my_reports'))

    form = DownloadReportForm()
    if form.validate_on_submit():
        if not report.excel_file_exists(form.start, form.end):
            report.create_excel_file(form.start, form.end)
        return send_file(
            report.excel_filepath_for_ds(form.start, form.end),
            as_attachment=True,
        )
    else:
        flash_form_errors(form)
        return render_template(
            'reports/download.html',
            form=form,
            report=report,
        )


@mod_reports.route('/delete/<int:report_id>', methods=['POST'])
@mod_reports.route('/delete/<int:report_id>/', methods=['POST'])
@login_required
def delete_report(report_id):
    """Delete the specified report"""
    report = Report.query.get(report_id)
    if report is None:
        flash(
            "Report not found!",
            "alert-warning",
        )
    elif not current_user.is_admin and not report.user.id == current_user.id:
        flash(
            "You don't have permission to delete that.",
            "alert-warning",
        )
    else:
        # Before deleting the report, check to see if any other users have
        # favorited this report. If so, simply transfer ownership to them
        current_user.unfavorite(report)
        if report.favorite_users:
            user = report.favorite_users[0]
            report.user = user
            db.session.commit()
            flash(
                "Report ownership was transferred to {{ user.name }} since "
                "the report was in that user's favorites list.",
                "alert-success",
            )
        else:
            db.session.delete(report)
            db.session.commit()
            flash(
                "Report deleted",
                "alert-success",
            )
    return redirect(request.args.get('next') or url_for('reports.my_reports'))


@mod_reports.route('/edit/<int:report_id>', methods=['GET', 'POST'])
@mod_reports.route('/edit/<int:report_id>/', methods=['GET', 'POST'])
@login_required
def edit_report(report_id):
    """Edit the specified report"""
    report = Report.query.get(report_id)
    if report is None:
        flash(
            "Report not found!",
            "alert-warning",
        )
    elif not current_user.is_admin and not report.user.id == current_user.id:
        flash(
            "You don't have permission to edit that.",
            "alert-warning",
        )
    else:
        LocalEditReportForm = EditReportForm.get_instance()
        for department in Department.query.all():
            if len(department.fields) > 0:
                LocalEditReportForm.add_department(department)

        form = LocalEditReportForm()
        if form.validate_on_submit():
            flash('Report: {name} has been updated'.format(name=form.report.name), 'alert-success')
            db.session.commit()

            return redirect(url_for('reports.my_reports'))
        else:
            flash_form_errors(form)
            form.name.data = report.name
            form.report_id.data = report_id
            form.tags.data = ', '.join(tag.name for tag in report.tags)
            for department in Department.query.all():
                if len(department.fields) > 0:
                    set_fields = [field for field in report.fields if field.department.id == department.id]
                    getattr(form, department.name).data = [f.id for f in set_fields]
            return render_template('reports/edit.html', form=form, report=report)


@mod_reports.route('/search', methods=['GET', 'POST'])
@mod_reports.route('/search/', methods=['GET', 'POST'])
@login_required
def search():
    """Search for reports that contains a keyword in owner,name,tag,department,location"""
    form = SearchForm()
    if form.validate_on_submit():
        return render_template('reports/search_results.html', reports=form.reports)
    else:
        flash_form_errors(form)
        return render_template('reports/search.html', form=form)


@mod_reports.route('/charts', methods=['GET'])
@mod_reports.route('/charts/', methods=['GET'])
@mod_reports.route('/charts/me', methods=['GET'])
@mod_reports.route('/charts/me/', methods=['GET'])
@mod_reports.route('/charts/me/<int:page_num>', methods=['GET'])
@mod_reports.route('/charts/me/<int:page_num>/', methods=['GET'])
@login_required
def my_charts(page_num=1):
    """View the current user's charts"""
    # Download charts that belong to the current user
    charts = Chart.query.filter_by(owner_id=current_user.id).paginate(page_num)
    return render_template('reports/my_charts.html', charts=charts)


@mod_reports.route('/charts/all', methods=['GET'])
@mod_reports.route('/charts/all/', methods=['GET'])
@mod_reports.route('/charts/all/<int:page_num>', methods=['GET'])
@mod_reports.route('/charts/all/<int:page_num>/', methods=['GET'])
@login_required
def all_charts(page_num=1):
    """View all charts"""
    # Download all charts in the database
    charts = Chart.query.paginate(page_num)
    return render_template('reports/all_charts.html', charts=charts)


@mod_reports.route('/charts/view/<int:chart_id>', methods=['GET'])
@mod_reports.route('/charts/view/<int:chart_id>/', methods=['GET'])
@login_required
def view_chart(chart_id):
    """View a specific chart"""
    chart = Chart.query.get(chart_id)
    if chart is None:
        flash('Error: Chart not found', 'alert-warning')
        return redirect(url_for('reports.my_charts'))
    else:
        return render_template('reports/view_chart.html', chart=chart)

@mod_reports.route('/charts/get_data/<int:chart_id>', methods=['GET'])
@mod_reports.route('/charts/get_data/<int:chart_id>/', methods=['GET'])
@login_required
def get_chart_data(chart_id):
    """Retrieve more data in JSON format for a specific chart"""
    start = request.args.get('start')
    end = request.args.get('end')
    data = {}

    chart = Chart.query.get(chart_id)
    if chart and start and end:
        data = chart.data_points(
            min_date=start,
            max_date=end,
            ds_format=True,
        )
    return jsonify(**data)


@mod_reports.route('/charts/favorite/<int:chart_id>', methods=['POST'])
@mod_reports.route('/charts/favorite/<int:chart_id>/', methods=['POST'])
@login_required
def favorite_chart(chart_id):
    """Add a chart to the user's favorite charts"""
    chart = Chart.query.get(chart_id)
    if chart is None:
        flash(
            "No chart with that chart_id found!",
            "alert-warning",
        )
    else:
        current_user.favorite_chart(chart)
        db.session.commit()
        flash(
            "Added Chart: {name} to favorites list".format(name=chart.name),
            "alert-success",
        )
    return redirect(request.args.get('next') or url_for('reports.my_charts'))


@mod_reports.route('/charts/unfavorite/<int:chart_id>', methods=['POST'])
@mod_reports.route('/charts/unfavorite/<int:chart_id>/', methods=['POST'])
@login_required
def unfavorite_chart(chart_id):
    """Remove a chart from the user's favorite charts"""
    chart = Chart.query.get(chart_id)
    if chart is None:
        flash(
            "No chart with that chart_id found!",
            "alert-warning",
        )
    else:
        current_user.unfavorite_chart(chart)
        db.session.commit()
        flash(
            "Removed Chart: {name} from favorites list".format(name=chart.name),
            "alert-success",
        )
    return redirect(request.args.get('next') or url_for('reports.my_charts'))


@mod_reports.route('/charts/create', methods=['GET', 'POST'])
@mod_reports.route('/charts/create/', methods=['GET', 'POST'])
@login_required
def create_chart():
    """Create a new chart

    If the user successfully submitted the form, add the new chart to the db,
    commit the session, and redirect the user to the list of their charts.
    Otherwise, render the template to show the user the create chart page.
    """

    LocalCreateChartForm = CreateChartForm.get_instance()
    for department in Department.query.all():
        if len(department.fields) > 0:
            LocalCreateChartForm.add_department(department)

    form = LocalCreateChartForm()
    form.user_id.data = current_user.id
    form.chart_type.choices = [
        (ctype.id, ctype.name.upper()) for ctype in ChartType.query.all()
    ]
    if form.validate_on_submit():
        # Add the new chart to the database
        db.session.add(form.chart)
        db.session.commit()

        return redirect(url_for('reports.my_charts'))
    else:
        flash_form_errors(form)
        return render_template('reports/create_chart.html', form=form)


@mod_reports.route('charts/delete/<int:chart_id>', methods=['POST'])
@mod_reports.route('charts/delete/<int:chart_id>/', methods=['POST'])
@login_required
def delete_chart(chart_id):
    """Delete the specified chart"""
    chart = Chart.query.get(chart_id)
    if chart is None:
        flash("Error: Chart not found!", "alert-warning")
    elif not current_user.is_admin and not chart.user.id == current_user.id:
        flash(
            "You don't have permission to delete that.",
            "alert-warning",
        )
    else:
        # Before deleting the chart, check to see if any other users have
        # favorited this chart. If so, simply transfer ownership to them
        current_user.unfavorite_chart(chart)
        if chart.favorite_users:
            user = chart.favorite_users[0]
            chart.user = user
            db.session.commit()
            flash(
                "Chart ownership was transferred to {{ user.name }} since "
                "the chart was in that user's favorites list.",
                "alert-success",
            )
        else:
            db.session.delete(chart)
            db.session.commit()
            flash("Chart deleted", "alert-success")
    return redirect(request.args.get('next') or url_for('reports.my_charts'))


@mod_reports.route('/charts/edit/<int:chart_id>', methods=['GET', 'POST'])
@mod_reports.route('/charts/edit/<int:chart_id>/', methods=['GET', 'POST'])
@login_required
def edit_chart(chart_id):
    """Edit the specified chart"""
    chart = Chart.query.get(chart_id)
    if chart is None:
        flash(
            "Error: Chart not found!",
            "alert-warning",
        )
    elif not current_user.is_admin and not chart.user.id == current_user.id:
        flash(
            "You don't have permission to delete that.",
            "alert-warning",
        )
    else:
        LocalEditChartForm = EditChartForm.get_instance()
        for department in Department.query.all():
            if len(department.fields) > 0:
                LocalEditChartForm.add_department(department)

        form = LocalEditChartForm()
        form.chart_type.choices = [
            (ctype.id, ctype.name.upper()) for ctype in ChartType.query.all()
        ]
        if form.validate_on_submit():
            flash('Chart: {name} has been updated'.format(name=form.chart.name), 'alert-success')
            db.session.commit()

            return redirect(url_for('reports.my_charts'))
        else:
            flash_form_errors(form)
            form.chart_id.data = chart_id
            form.name.data = chart.name
            form.chart_type.data = chart.ctype.id
            form.with_table.data = chart.with_table
            form.tags.data = ', '.join(tag.name for tag in chart.tags)
            for department in Department.query.all():
                if len(department.fields) > 0:
                    set_fields = [field for field in chart.fields if field.department.id == department.id]
                    getattr(form, department.name).data = [f.id for f in set_fields]
            return render_template('reports/edit_chart.html', form=form, chart=chart)

@mod_reports.route('/predict', methods=['GET'])
@mod_reports.route('/predict/', methods=['GET'])
@login_required
def predict():
    one_month_ago = datetime.today() - timedelta(days=30)
    one_month_ago = one_month_ago.strftime('%Y-%m-%d')
    fields = Field.query.all()
    data_points = {
        field: field.data_points.filter(
            FieldData.ds >= one_month_ago
        ).order_by(FieldData.ds.desc()).all()
        for field in fields
    }
    predictions = {}
    for field in data_points.keys():
        values = data_points[field]
<<<<<<< HEAD
	if not len(values)==0:
            y = np.arange(len(values))
            m, b = np.polyfit(values, y, 1)
            predictions[field] = m * 30 + b
	else:
            predictions[field] = 0
=======
        y = arange(len(values))
        m, b = numpy.polyfit(values, y, 1)
        predictions[field] = m * 30 + b
>>>>>>> 258c916c
    return render_template("reports/predict.html",predictions=predictions)<|MERGE_RESOLUTION|>--- conflicted
+++ resolved
@@ -636,16 +636,10 @@
     predictions = {}
     for field in data_points.keys():
         values = data_points[field]
-<<<<<<< HEAD
 	if not len(values)==0:
             y = np.arange(len(values))
             m, b = np.polyfit(values, y, 1)
             predictions[field] = m * 30 + b
 	else:
             predictions[field] = 0
-=======
-        y = arange(len(values))
-        m, b = numpy.polyfit(values, y, 1)
-        predictions[field] = m * 30 + b
->>>>>>> 258c916c
     return render_template("reports/predict.html",predictions=predictions)